--- conflicted
+++ resolved
@@ -72,9 +72,6 @@
         return UltralyticsYOLOv8(model)
 
     def __call__(self, image: Image.Image, **kwargs) -> List[Detection]:
-<<<<<<< HEAD
-        """ """
-=======
         """Runs the model on a single image and returns a list of Detection objects.
 
         Args:
@@ -86,7 +83,6 @@
         Returns:
             A list of Detection objects.
         """
->>>>>>> 5647b12d
         results = self.model(image, **kwargs)
         detections: List[Detection] = self.yolov8_results_to_detections(results)
         return detections
